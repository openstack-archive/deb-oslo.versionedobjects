--- conflicted
+++ resolved
@@ -30,11 +30,8 @@
 import unittest
 
 import mox
-<<<<<<< HEAD
 import nose.plugins.skip
 import shutil
-=======
->>>>>>> 05c37c4a
 import stubout
 from eventlet import greenthread
 
