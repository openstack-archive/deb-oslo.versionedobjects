# The order of packages is significant, because pip processes them in the order
# of appearance. Changing the order has an impact on the overall integration
# process, which may cause wedges in the gate later.
six>=1.9.0 # MIT
oslo.concurrency>=3.5.0 # Apache-2.0
<<<<<<< HEAD
oslo.config>=3.7.0 # Apache-2.0
oslo.context>=0.2.0 # Apache-2.0
oslo.messaging>=4.0.0 # Apache-2.0
=======
oslo.config>=3.9.0 # Apache-2.0
oslo.context>=2.2.0 # Apache-2.0
oslo.messaging>=4.5.0 # Apache-2.0
>>>>>>> 72dad260
oslo.serialization>=1.10.0 # Apache-2.0
oslo.utils>=3.5.0 # Apache-2.0
iso8601>=0.1.11 # MIT
oslo.log>=1.14.0 # Apache-2.0
oslo.i18n>=2.1.0 # Apache-2.0
WebOb>=1.2.3 # MIT
netaddr!=0.7.16,>=0.7.12 # BSD<|MERGE_RESOLUTION|>--- conflicted
+++ resolved
@@ -3,15 +3,9 @@
 # process, which may cause wedges in the gate later.
 six>=1.9.0 # MIT
 oslo.concurrency>=3.5.0 # Apache-2.0
-<<<<<<< HEAD
-oslo.config>=3.7.0 # Apache-2.0
-oslo.context>=0.2.0 # Apache-2.0
-oslo.messaging>=4.0.0 # Apache-2.0
-=======
 oslo.config>=3.9.0 # Apache-2.0
 oslo.context>=2.2.0 # Apache-2.0
 oslo.messaging>=4.5.0 # Apache-2.0
->>>>>>> 72dad260
 oslo.serialization>=1.10.0 # Apache-2.0
 oslo.utils>=3.5.0 # Apache-2.0
 iso8601>=0.1.11 # MIT
